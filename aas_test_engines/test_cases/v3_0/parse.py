--- conflicted
+++ resolved
@@ -80,11 +80,7 @@
 
         if self.pattern:
             if re.fullmatch(self.pattern, raw_value) is None:
-<<<<<<< HEAD
-                raise ValueError(f"String does not match pattern {self.pattern}")
-=======
-                raise ValueError(f"String '{raw_value}' does not match pattern")
->>>>>>> 5d4fd5cd
+                raise ValueError(f"String '{raw_value}' does not match pattern {self.pattern}")
 
     def __eq__(self, other: "StringFormattedValue") -> bool:
         return self.raw_value == other.raw_value
