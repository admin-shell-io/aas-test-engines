from typing import List, Dict, TextIO, Union, Any, Set, Optional, Generator
import os
import json
from yaml import load
try:
    # This one is faster but not available on all systems
    from yaml import CSafeLoader as Loader
except ImportError:
    from yaml import SafeLoader as Loader

from .exception import AasTestToolsException
from .result import AasTestResult, Level
from .data_types import validators
from ._generate import generate_graph

from xml.etree import ElementTree
from json_schema_tool.schema import SchemaValidator, SchemaValidator, ParseConfig, parse_schema
import zipfile

from aas_test_engines.test_cases.file.v3_0 import json_to_env, xml_to_env

from ._util import un_group, normpath, splitpath

JSON = Union[str, int, float, bool, None, Dict[str, Any], List[Any]]


class AasSchema:

    def __init__(self, validator: SchemaValidator, schema: JSON, submodel_templates: Dict[str, SchemaValidator], submodel_schemas: Dict[str, any]):
        self.validator = validator
        self.schema = schema
        self.submodel_templates = submodel_templates
        self.submodel_schemas = submodel_schemas


def _find_schemas() -> Dict[str, AasSchema]:
    result = {}
    script_dir = os.path.dirname(os.path.realpath(__file__))
    data_dir = os.path.join(script_dir, 'data', 'file')
    for i in os.listdir(data_dir):
        path = os.path.join(data_dir, i)
        if not i.endswith('.yml'):
            continue
        schema = load(open(path, "rb"), Loader=Loader)
        config = ParseConfig(
            format_validators=validators
        )
        validator = parse_schema(schema, config)
        submodel_templates = {}
        submodel_schemas = {}
        for key, submodel_schema in schema['$defs']['SubmodelTemplates'].items():
            submodel_schema['$defs'] = schema['$defs']
            submodel_schema['$schema'] = 'https://json-schema.org/draft/2020-12/schema'
            submodel_templates[key] = parse_schema(submodel_schema, config)
            submodel_schemas[key] = submodel_schema
        result[i[:-4]] = AasSchema(validator, schema, submodel_templates, submodel_schemas)
    return result


_schemas = _find_schemas()
_DEFAULT_VERSION = '3.0'


def supported_versions() -> Dict[str, List[str]]:
    return {
        i: list(aas.submodel_templates.keys())
        for i, aas in _schemas.items()
    }


def latest_version():
    return _DEFAULT_VERSION


def _get_schema(version: str, submodel_templates: Set[str]) -> AasSchema:
    try:
        schema = _schemas[version]
    except KeyError:
        raise AasTestToolsException(f"Unknown version {version}, must be one of {supported_versions()}")
    all_templates = schema.submodel_templates.keys()
    unknown = submodel_templates - all_templates
    if unknown:
        raise AasTestToolsException(f"Unknown submodel templates {unknown}, must be in {sorted(all_templates)}")
    return schema


<<<<<<< HEAD
def map_error(parent: AasTestResult, error: SchemaValidationResult):
    for i in error.keyword_results:
        if i.ok():
            continue
        kw_result = AasTestResult(i.error_message, '', Level.ERROR)
        for j in i.sub_schema_results:
            map_error(kw_result, j)
        parent.append(kw_result)


FRAGMENT_KEYS = [
    'FragmentReference',
    'Referable',
    'AnnotatedRelationshipElement',
    'BasicEventElement',
    'Blob',
    'Capability',
    'DataElement',
    'Entity',
    'EventElement',
    'File',
    'MultiLanguageProperty',
    'Operation',
    'Property',
    'Range',
    'ReferenceElement',
    'RelationshipElement',
    'SubmodelElement',
    'SubmodelElementCollection',
    'SubmodelElementList',
]


def check_constraints(instance: any, validator: SchemaValidator):
    for check in validator.schema.get('check', []):
        if check == 'Constraint_AASd-107':
            try:
                semantic_id = instance['semanticIdListElement']
            except KeyError:
                continue
            for i in instance.get('value', []):
                try:
                    if not values_are_equal(i['semanticId'], semantic_id):
                        raise PostProcessorException(f"AASd-107: Invalid semantic id")
                except KeyError:
                    pass
        elif check == 'Constraint_AASd-108':
            type_value = instance['typeValueListElement']
            for i in instance.get('value', []):
                if i.get('modelType') != type_value:
                    raise PostProcessorException(f"AASd-108: Expected modelType {type_value}")
        elif check == 'Constraint_AASd-109':
            if instance['typeValueListElement'] in ['Property', 'Range']:
                try:
                    value_type = instance['valueTypeListElement']
                except KeyError as e:
                    raise PostProcessorException("AASd-109: valueTypeListElement must be set")
                for i in instance.get('value', []):
                    if i['valueType'] != value_type:
                        raise PostProcessorException("Invalid valueType")
        elif check == 'Constraint_AASd-114':
            last_semantic_id = None
            for i in instance.get('value', []):
                try:
                    semantic_id = i['semanticId']
                except KeyError:
                    continue
                if last_semantic_id and not values_are_equal(last_semantic_id, semantic_id):
                    raise PostProcessorException(f"AASd-114: Invalid semanticId")
                last_semantic_id = semantic_id
        elif check == 'Constraint_AASd-124':
            if not isinstance(instance, dict) or 'keys' not in instance:
                continue
            keys = instance['keys']
            if not isinstance(keys, list) or len(keys) == 0:
                continue
            last_key = keys[-1]
            if not isinstance(last_key, dict) or 'type' not in last_key:
                continue
            if last_key['type'] not in ['GlobalReference', 'FragmentReference']:
                raise PostProcessorException(f"AASd-125: invalid last key")
        elif check == 'Constraint_AASd-125':
            if not isinstance(instance, dict) or 'keys' not in instance:
                continue
            keys = instance['keys']
            if not isinstance(keys, list):
                continue
            for idx, key in enumerate(keys):
                if idx == 0:
                    continue
                if not isinstance(key, dict) or 'type' not in key:
                    continue
                if key['type'] not in FRAGMENT_KEYS:
                    raise PostProcessorException("AASd-125: Not a fragment key")
        elif check == 'Constraint_AASd-127':
            if not isinstance(instance, dict) or 'keys' not in instance:
                continue
            keys = instance['keys']
            if not isinstance(keys, list):
                continue
            for idx, key in enumerate(keys):
                if not isinstance(key, dict) or 'type' not in key:
                    continue
                if key['type'] == 'FragmentReference':
                    if idx == 0 or keys[idx-1]['type'] not in ['File', 'Blob']:
                        raise PostProcessorException("AASd-127: FragmentReference not preceded by File or Blob")
                # TODO
                # else:
                #     raise PostProcessorException("AASd-127: FragmentReference not allowed")
        elif check == 'Constraint_AASd-128':
            if not isinstance(instance, dict) or 'keys' not in instance:
                continue
            keys = instance['keys']
            if not isinstance(keys, list):
                continue
            for idx, key in enumerate(keys):
                if not isinstance(key, dict) or 'type' not in key:
                    continue
                if key['type'] != 'SubmodelElementList':
                    continue
                if idx + 1 == len(keys) or not keys[idx+1]['value'].isdigit():
                    raise PostProcessorException("AASd-128: SubmodelElementList must be succeeded by an integer")
        elif check == 'Constraint_AASd-119':
            if not isinstance(instance, dict):
                continue
            qualifiers = instance.get('qualifiers', [])
            if not isinstance(qualifiers, list):
                continue
            if any(qualifier.get('kind') == 'TemplateQualifier' for qualifier in qualifiers):
                if instance.get('kind') != 'Template':
                    raise PostProcessorException("AASd-129: kind must be Template as at least one qualifier is a TemplateQualifier")
        elif check == 'Constraint_AASd-129':
            if not isinstance(instance, dict):
                continue
            elements = instance.get('submodelElements')
            if not isinstance(elements, list):
                continue
            for element in elements:
                if not isinstance(element, dict):
                    continue
                qualifiers = element.get('qualifiers')
                if not isinstance(qualifiers, list):
                    continue
                if any(qualifier.get('kind') == 'TemplateQualifier' for qualifier in qualifiers):
                    if instance.get('kind') != 'Template':
                        raise PostProcessorException("AASd-129: kind must be Template as at least one qualifier is a TemplateQualifier")
        elif check == 'Constraint_AASd-134':
            # TODO
            pass
        elif check == 'Constraint_AASc-3a-002':
            try:
                if not any(is_bcp_47_for_english(name.get('language')) for name in instance['preferredName']):
                    raise PostProcessorException("AASc-3a-008: preferredName must be provided at least in english")
            except (KeyError, TypeError, AttributeError):
                pass
        elif check == 'Constraint_AASc-3a-008':
            try:
                if 'value' not in instance:
                    if not any(is_bcp_47_for_english(definition.get('language')) for definition in instance['definition']):
                        raise PostProcessorException("AASc-3a-008: definition must be provided at least in english")
            except (KeyError, TypeError, AttributeError):
                pass
        else:
            # This should not happen
            raise RuntimeError(f"Invalid check {check}")


def _check_json_data(data: any, validator: SchemaValidator, short_circuit: bool) -> AasTestResult:
    result = AasTestResult('Check JSON', '', Level.INFO)
    config = ValidationConfig(
        postprocessor=check_constraints,
        short_circuit_evaluation=short_circuit,
    )

    error = validator.validate(data, config)
    map_error(result, error)
    return result


=======
>>>>>>> e1fa0c5a
def check_json_data(data: any, version: str = _DEFAULT_VERSION, submodel_templates: Set = set()) -> AasTestResult:
    result, env = json_to_env(data)
    return result


def check_json_file(file: TextIO, version: str = _DEFAULT_VERSION, submodel_templates: Set = set()) -> AasTestResult:
    try:
        data = json.load(file)
    except json.decoder.JSONDecodeError as e:
        return AasTestResult(f"Invalid JSON: {e}", '', Level.ERROR)
    return check_json_data(data, version, submodel_templates)


def check_xml_data(data: ElementTree, version: str = _DEFAULT_VERSION, submodel_templates: Set[str] = set()) -> AasTestResult:
    result, env = xml_to_env(data)
    return result


def check_xml_file(file: TextIO, version: str = _DEFAULT_VERSION) -> AasTestResult:
    try:
        data = ElementTree.fromstring(file.read())
    except ElementTree.ParseError as e:
        return AasTestResult(f"Invalid xml: {e}", '', Level.ERROR)
    return check_xml_data(data, version)


NS_CONTENT_TYPES = "{http://schemas.openxmlformats.org/package/2006/content-types}"
NS_RELATIONSHIPS = "{http://schemas.openxmlformats.org/package/2006/relationships}"

TYPE_AASX_ORIGIN = 'http://admin-shell.io/aasx/relationships/aasx-origin'
TYPE_AASX_SPEC = 'http://admin-shell.io/aasx/relationships/aas-spec'
TYPE_AASX_SUPPL = 'http://admin-shell.io/aasx/relationships/aas-suppl'
DEPRECATED_TYPES = {
    'http://www.admin-shell.io/aasx/relationships/aasx-origin': TYPE_AASX_ORIGIN,
    'http://www.admin-shell.io/aasx/relationships/aas-spec': TYPE_AASX_SPEC,
    'http://www.admin-shell.io/aasx/relationships/aas-suppl': TYPE_AASX_SUPPL
}
TYPE_THUMBNAIL = 'http://schemas.openxmlformats.org/package/2006/relationships/metadata/thumbnail'


class Relationship:

    def __init__(self, type: str, target: str) -> None:
        self.type = type
        self.target = target
        self.sub_rels: List[Relationship] = []

    def sub_rels_by_type(self, type: str) -> List["Relationship"]:
        return [i for i in self.sub_rels if i.type == type]

    def dump(self, indent=0):
        type_suffix = self.type.split("/")[-1]
        print("  " * indent + f"{self.target} [{type_suffix}]")
        for sub_rel in self.sub_rels:
            sub_rel.dump(indent + 1)


def _check_content_type(zipfile: zipfile.ZipFile) -> AasTestResult:
    content_types_xml = '[Content_Types].xml'
    result = AasTestResult(f'Checking {content_types_xml}', content_types_xml)
    try:
        with zipfile.open(content_types_xml, 'r') as f:
            content_types = ElementTree.parse(f)
            expected_tag = f'{NS_CONTENT_TYPES}Types'
            if content_types.getroot().tag != expected_tag:
                result.append(
                    AasTestResult(f"root must have tag {expected_tag}, got {content_types.getroot().tag}", content_types_xml, Level.ERROR))
    except KeyError:
        result.append(AasTestResult(
            f"{content_types_xml} not found", content_types_xml, Level.ERROR))

    return result


def _scan_relationships(zipfile: zipfile.ZipFile, parent_rel: Relationship, dir: str, file: str, visited_targets: Set[str]) -> Optional[AasTestResult]:
    try:
        with zipfile.open(f"{dir}_rels/{file}.rels", "r") as f:
            relationships = ElementTree.parse(f).getroot()
    except KeyError:
        # file does not exist
        return None
    expected_tag = f"{NS_RELATIONSHIPS}Relationships"
    if relationships.tag != expected_tag:
        return AasTestResult(f'Invalid root tag {relationships.tag}, expected {expected_tag}', relationships.tag, Level.ERROR)

    if dir:
        result = AasTestResult(f"Checking relationships of {dir}{file}", relationships.tag)
    else:
        result = AasTestResult(f"Checking root relationship", relationships.tag)
    for idx, rel in enumerate(relationships):
        if rel.tag != f"{NS_RELATIONSHIPS}Relationship":
            result.append(AasTestResult(
                f'Invalid tag {rel.tag}', str(idx), Level.ERROR))
            continue
        try:
            type = rel.attrib['Type']
            target = rel.attrib['Target']
        except KeyError as e:
            result.append(AasTestResult(
                f'Attribute {e} is missing', str(idx), Level.ERROR))
            continue

        if type in DEPRECATED_TYPES:
            new_type = DEPRECATED_TYPES[type]
            result.append(AasTestResult(f"Deprecated type {type}, considering as {new_type}", level=Level.WARNING))
            type = new_type

        if target.startswith('/'):
            target = target[1:]
        else:
            target = dir + target
        target = normpath(target)

        sub_dir, file = splitpath(target)
        sub_rel = Relationship(type, target)
        result.append(AasTestResult(f'Relationship {sub_rel.target} is of type {sub_rel.type}', str(idx), Level.INFO))
        parent_rel.sub_rels.append(sub_rel)
        if target in visited_targets:
            result.append(AasTestResult(f'Already checked {target}', str(idx), Level.INFO))
            continue
        visited_targets.add(target)
        if target not in zipfile.namelist():
            result.append(AasTestResult(
                f'Relationship has non-existing target {target}', str(idx), Level.ERROR))
            continue
        r = _scan_relationships(zipfile, sub_rel, sub_dir + '/', file, visited_targets)
        if r:
            result.append(r)

    return result


def _check_relationships(zipfile: zipfile.ZipFile, root_rel: Relationship) -> AasTestResult:
    result = AasTestResult('Checking relationships', '')
    visited_targets = set()
    r = _scan_relationships(zipfile, root_rel, '', '', visited_targets)
    if r:
        result.append(r)
    else:
        result.append(AasTestResult(f"Root relationship does not exist", '', Level.ERROR))
    return result


def _check_files(zipfile: zipfile.ZipFile, root_rel: Relationship, version: str) -> AasTestResult:
    result = AasTestResult('Checking files', '')
    origin_rels = root_rel.sub_rels_by_type(TYPE_AASX_ORIGIN)
    if len(origin_rels) != 1:
        result.append(AasTestResult(f"Expected exactly one aas origin, but found {len(origin_rels)}", level=Level.WARNING))
    for aasx_origin in origin_rels:
        spec_rels = aasx_origin.sub_rels_by_type(TYPE_AASX_SPEC)
        if not spec_rels:
            result.append(AasTestResult("No aas spec found", level=Level.WARNING))
        for aasx_spec in spec_rels:
            sub_result = AasTestResult(f'Checking {aasx_spec.target}', aasx_spec.target)
            try:
                with zipfile.open(aasx_spec.target) as f:
                    if aasx_spec.target.endswith('.xml'):
                        r = check_xml_file(f, version)
                    elif aasx_spec.target.endswith('.json'):
                        r = check_json_file(f, version)
                    else:
                        r = AasTestResult('Unknown filetype', aasx_spec.target, Level.WARNING)
                    sub_result.append(r)
            except KeyError:
                return AasTestResult("File does not exist")
            result.append(sub_result)
    return result


def check_aasx_data(zipfile: zipfile.ZipFile, version: str = _DEFAULT_VERSION) -> AasTestResult:

    result = AasTestResult('Checking AASX package', '')

    result.append(_check_content_type(zipfile))
    if not result.ok():
        return result

    root_rel = Relationship('ROOT', '/')
    result.append(_check_relationships(zipfile, root_rel))
    if not result.ok():
        return result

    result.append(_check_files(zipfile, root_rel, version))
    if not result.ok():
        return result

    return result


def check_aasx_file(file: TextIO, version: str = _DEFAULT_VERSION) -> AasTestResult:
    try:
        zip = zipfile.ZipFile(file)
    except zipfile.BadZipFile as e:
        return AasTestResult(f"Cannot read: {e}", level=Level.ERROR)

    return check_aasx_data(zip, version)


def generate(version: str = _DEFAULT_VERSION, submodel_template: Optional[str] = None) -> Generator[str, None, None]:
    if submodel_template is None:
        aas = _get_schema(version, set())
        graph = generate_graph(aas.schema)
        for i in graph.generate_paths():
            sample = graph.execute(i.path)
            if i.is_valid:
                valid = True
            else:
                valid = check_json_data(sample, version).ok()
            yield valid, sample
    else:
        aas = _get_schema(version, set([submodel_template]))
        graph = generate_graph(aas.submodel_schemas[submodel_template])
        for i in graph.generate_paths():
            sample = graph.execute(i.path)
            sample = un_group(sample)
            yield i.is_valid, sample<|MERGE_RESOLUTION|>--- conflicted
+++ resolved
@@ -84,188 +84,6 @@
     return schema
 
 
-<<<<<<< HEAD
-def map_error(parent: AasTestResult, error: SchemaValidationResult):
-    for i in error.keyword_results:
-        if i.ok():
-            continue
-        kw_result = AasTestResult(i.error_message, '', Level.ERROR)
-        for j in i.sub_schema_results:
-            map_error(kw_result, j)
-        parent.append(kw_result)
-
-
-FRAGMENT_KEYS = [
-    'FragmentReference',
-    'Referable',
-    'AnnotatedRelationshipElement',
-    'BasicEventElement',
-    'Blob',
-    'Capability',
-    'DataElement',
-    'Entity',
-    'EventElement',
-    'File',
-    'MultiLanguageProperty',
-    'Operation',
-    'Property',
-    'Range',
-    'ReferenceElement',
-    'RelationshipElement',
-    'SubmodelElement',
-    'SubmodelElementCollection',
-    'SubmodelElementList',
-]
-
-
-def check_constraints(instance: any, validator: SchemaValidator):
-    for check in validator.schema.get('check', []):
-        if check == 'Constraint_AASd-107':
-            try:
-                semantic_id = instance['semanticIdListElement']
-            except KeyError:
-                continue
-            for i in instance.get('value', []):
-                try:
-                    if not values_are_equal(i['semanticId'], semantic_id):
-                        raise PostProcessorException(f"AASd-107: Invalid semantic id")
-                except KeyError:
-                    pass
-        elif check == 'Constraint_AASd-108':
-            type_value = instance['typeValueListElement']
-            for i in instance.get('value', []):
-                if i.get('modelType') != type_value:
-                    raise PostProcessorException(f"AASd-108: Expected modelType {type_value}")
-        elif check == 'Constraint_AASd-109':
-            if instance['typeValueListElement'] in ['Property', 'Range']:
-                try:
-                    value_type = instance['valueTypeListElement']
-                except KeyError as e:
-                    raise PostProcessorException("AASd-109: valueTypeListElement must be set")
-                for i in instance.get('value', []):
-                    if i['valueType'] != value_type:
-                        raise PostProcessorException("Invalid valueType")
-        elif check == 'Constraint_AASd-114':
-            last_semantic_id = None
-            for i in instance.get('value', []):
-                try:
-                    semantic_id = i['semanticId']
-                except KeyError:
-                    continue
-                if last_semantic_id and not values_are_equal(last_semantic_id, semantic_id):
-                    raise PostProcessorException(f"AASd-114: Invalid semanticId")
-                last_semantic_id = semantic_id
-        elif check == 'Constraint_AASd-124':
-            if not isinstance(instance, dict) or 'keys' not in instance:
-                continue
-            keys = instance['keys']
-            if not isinstance(keys, list) or len(keys) == 0:
-                continue
-            last_key = keys[-1]
-            if not isinstance(last_key, dict) or 'type' not in last_key:
-                continue
-            if last_key['type'] not in ['GlobalReference', 'FragmentReference']:
-                raise PostProcessorException(f"AASd-125: invalid last key")
-        elif check == 'Constraint_AASd-125':
-            if not isinstance(instance, dict) or 'keys' not in instance:
-                continue
-            keys = instance['keys']
-            if not isinstance(keys, list):
-                continue
-            for idx, key in enumerate(keys):
-                if idx == 0:
-                    continue
-                if not isinstance(key, dict) or 'type' not in key:
-                    continue
-                if key['type'] not in FRAGMENT_KEYS:
-                    raise PostProcessorException("AASd-125: Not a fragment key")
-        elif check == 'Constraint_AASd-127':
-            if not isinstance(instance, dict) or 'keys' not in instance:
-                continue
-            keys = instance['keys']
-            if not isinstance(keys, list):
-                continue
-            for idx, key in enumerate(keys):
-                if not isinstance(key, dict) or 'type' not in key:
-                    continue
-                if key['type'] == 'FragmentReference':
-                    if idx == 0 or keys[idx-1]['type'] not in ['File', 'Blob']:
-                        raise PostProcessorException("AASd-127: FragmentReference not preceded by File or Blob")
-                # TODO
-                # else:
-                #     raise PostProcessorException("AASd-127: FragmentReference not allowed")
-        elif check == 'Constraint_AASd-128':
-            if not isinstance(instance, dict) or 'keys' not in instance:
-                continue
-            keys = instance['keys']
-            if not isinstance(keys, list):
-                continue
-            for idx, key in enumerate(keys):
-                if not isinstance(key, dict) or 'type' not in key:
-                    continue
-                if key['type'] != 'SubmodelElementList':
-                    continue
-                if idx + 1 == len(keys) or not keys[idx+1]['value'].isdigit():
-                    raise PostProcessorException("AASd-128: SubmodelElementList must be succeeded by an integer")
-        elif check == 'Constraint_AASd-119':
-            if not isinstance(instance, dict):
-                continue
-            qualifiers = instance.get('qualifiers', [])
-            if not isinstance(qualifiers, list):
-                continue
-            if any(qualifier.get('kind') == 'TemplateQualifier' for qualifier in qualifiers):
-                if instance.get('kind') != 'Template':
-                    raise PostProcessorException("AASd-129: kind must be Template as at least one qualifier is a TemplateQualifier")
-        elif check == 'Constraint_AASd-129':
-            if not isinstance(instance, dict):
-                continue
-            elements = instance.get('submodelElements')
-            if not isinstance(elements, list):
-                continue
-            for element in elements:
-                if not isinstance(element, dict):
-                    continue
-                qualifiers = element.get('qualifiers')
-                if not isinstance(qualifiers, list):
-                    continue
-                if any(qualifier.get('kind') == 'TemplateQualifier' for qualifier in qualifiers):
-                    if instance.get('kind') != 'Template':
-                        raise PostProcessorException("AASd-129: kind must be Template as at least one qualifier is a TemplateQualifier")
-        elif check == 'Constraint_AASd-134':
-            # TODO
-            pass
-        elif check == 'Constraint_AASc-3a-002':
-            try:
-                if not any(is_bcp_47_for_english(name.get('language')) for name in instance['preferredName']):
-                    raise PostProcessorException("AASc-3a-008: preferredName must be provided at least in english")
-            except (KeyError, TypeError, AttributeError):
-                pass
-        elif check == 'Constraint_AASc-3a-008':
-            try:
-                if 'value' not in instance:
-                    if not any(is_bcp_47_for_english(definition.get('language')) for definition in instance['definition']):
-                        raise PostProcessorException("AASc-3a-008: definition must be provided at least in english")
-            except (KeyError, TypeError, AttributeError):
-                pass
-        else:
-            # This should not happen
-            raise RuntimeError(f"Invalid check {check}")
-
-
-def _check_json_data(data: any, validator: SchemaValidator, short_circuit: bool) -> AasTestResult:
-    result = AasTestResult('Check JSON', '', Level.INFO)
-    config = ValidationConfig(
-        postprocessor=check_constraints,
-        short_circuit_evaluation=short_circuit,
-    )
-
-    error = validator.validate(data, config)
-    map_error(result, error)
-    return result
-
-
-=======
->>>>>>> e1fa0c5a
 def check_json_data(data: any, version: str = _DEFAULT_VERSION, submodel_templates: Set = set()) -> AasTestResult:
     result, env = json_to_env(data)
     return result
